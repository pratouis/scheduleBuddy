--- conflicted
+++ resolved
@@ -43,18 +43,13 @@
 
 rtm.on('message', async (event) => {
   // For structure of `event`, see https://api.slack.com/events/reaction_added
-  let { message } = event;
-  if(!message){ message = event; }
-  if(message !== event) /*console.log('message: ', message);*/
-  if ((message.subtype && message.subtype === 'bot_message') ||
-       (!message.subtype && message.user === rtm.activeUserId) ) {
-         console.log(message);
-    return;
-  }
+  if(event.subtype || event.bot_id) { return; }
   console.log(event);
   try {
     let user = await User.findOne({ slackID: event.user });
+    console.log('user: ', user);
     if(!user){
+      console.log('user not found!');
       const user_info = await getUserInfoByID(event.user);
       user = await User.findOrCreate(event.user, user_info.email, user_info.name);
     }
@@ -63,24 +58,23 @@
     const request = test.textRequest(event.text, {
       sessionId: event.user
     });
+    console.log('SLACKID : ',event.user);
     // console.log('found user');
     request.on('response', function(response) {
         // console.log('response.result: ', response.result);
-        if(response.result.action === 'meeting.add' || response.result.action === 'reminder.add'){
+        if(response.result.metadata.intentName === 'meeting.add' || response.result.action === 'reminder.add'){
           if(!user.googleCalAuth)
           {
+            console.log('not authorized?');
             botResponse.text = `I need your permission to access google calendar: ${generateAuthCB(event.user)}`;
-            let res = rtm.addOutgoingEvent(false, 'message', botResponse);
+            rtm.addOutgoingEvent(false, 'message', botResponse);
             return;
-            // let res = await web.chat.postMessage({ channel: event.channel, text: response.text, subtype: 'bot_message' })
-            // console.log('auth request sent in ', res.ts);
           }
 
-          // console.log('what to send back: ', response.result.fulfillment.speech);
-          // console.log('currently recorded params: ', response.result.parameters);
-          // console.log('this conversation is not yet complete: ', response.result.actionIncomplete);
-
-          //TO-DO: Google calendar handling once all parameters are filled out
+          console.log('what to send back: ', response.result.fulfillment.speech);
+          console.log('currently recorded params: ', response.result.parameters);
+          console.log('this conversation is not yet complete: ', response.result.actionIncomplete);
+
           if(!response.result.actionIncomplete) {
             // console.log('messages: ',response.result.fulfillment.messages);
             //Add a google calendar event with [invitees, day, time] as params
@@ -94,8 +88,8 @@
 
             //Add a google calendar event with [date, subject] -> as params
             if (response.result.action === 'reminder.add') {
-              console.log('response beginning');
-              let confirm = {
+              console.log('inside reminder.add');
+              /*let confirm = {
                 "text": "Scheduling Confirmation",
                 "attachments": [
                   {
@@ -148,85 +142,59 @@
               };
 
               const resp = Object.assign({}, confirm, {channel: event.channel});
-
-              // Object.assign(botResponse, resp)
-              // .text = confirm;
-              // // botResponse.attachments = confirm.attachments;
-
               console.log(botResponse);
-
+              */
               // setReminder(event.user, response.result.parameters.subject, response.result.parameters.date.replace(/-/g, '/'));
 
               web.chat.postMessage({
                 "channel": event.channel,
+                "subtype": 'bot_message',
                 "as_user" : true,
                 "text": "Scheduling Confirmation",
                 "attachments": [
                   {
-                    "title": "${name of the event}",
+                    "title": `Reminder`,
                     "fields": [
                       {
                         "title": "Date",
-                        "value": "{date}",
-                        "short": true
-                      },
-                      {
-                        "title": "Time",
-                        "value": "{time}",
-                        "short": true
-                      },
-                      {
-                        "title": "With",
-                        "value": "{people}",
-                        "short": true
-                      }
-                    ]
-                  },
-                  {
-                    "title": "Hey!",
-                    "text": "I have created your event!"
+                        "value": `${response.result.parameters.date}`,
+                      },
+                      {
+                        "title": "What",
+                        "value": `${response.result.parameters.subject}`
+                      }
+                    ]
                   },
                   {
                     "fallback": "Are you sure you want me to add this to your calendar?",
                     "title": "Are you sure you want me to add this to your calendar?",
-                    "callback_id": "comic_1234_xyz",
+                    "callback_id": "reminderConfirm",
                     "color": "#3AA3E3",
                     "attachment_type": "default",
                     "actions": [
                       {
-                        "name": "yes",
-                        "text": "Yes",
-                        "type": "button",
-                        "value": "confirm"
+                        "name": "confirm",
+                        "text": "*confirm*",
+                        "type": "button",
+                        "value": "confirm",
+                        "mrkdwn": true,
                       },
                       {
                         "name": "no",
-                        "text": "No",
+                        "text": "no",
                         "type": "button",
                         "value": "no"
                       }
                     ]
                   }
                 ]
-              }, (err, res) => {
-                if(err) {
-                  console.error(err);
-                }else{
-                  console.log(res);
-                }
-                return;
               });
-
-              console.log('did it work? ', confirm)
               return;
-              // web.chat.postMessage(botResponse);
-              // return;
-
             }
+          } else {
+            botResponse.text = response.result.fulfillment.speech;
           }
-        }
-        // console.log(response);
-        else {
+        } else {
           botResponse.text = response.result.fulfillment.speech;
         }
         // botResponse.thread_ts = event.ts;
@@ -253,12 +221,29 @@
 
 
 app.post('/slack/actions', (req,res) => {
-<<<<<<< HEAD
-  console.log('in actions: ',req.body);
-  res.status(200).end()
-=======
-  console.log(req.body);
->>>>>>> a712ab27
+    res.status(200).end()
+    const { callback_id, actions, user, channel, original_message } = JSON.parse(req.body.payload);
+    if(actions[0].name !== "confirm") { return; }
+    switch(callback_id){
+      case "reminderConfirm":
+          let parameters = original_message.attachments[0].fields.map(obj => obj.value);
+          // console.log(parameters);
+          setReminder(user.id, parameters).then(() => {
+              web.chat.postMessage({
+              "channel": channel.id,
+              "subtype": 'bot_message',
+              "as_user" : true,
+              "text": "I\'ve successfully updated your calendar"
+            })
+          }).catch(error => {
+            web.chat.postMessage({
+              "channel": channel.id,
+              "subtype": 'bot_message',
+              "as_user": true,
+              "text": `hmm I got this error when trying to add reminder:\n${error}`
+            })
+          })
+    }
 })
 /*
 * listen here
