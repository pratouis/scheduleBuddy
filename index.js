--- conflicted
+++ resolved
@@ -2,15 +2,11 @@
 const express = require('express');
 import { User } from './models/models';
 const { RTMClient, WebClient } = require('@slack/client');
-<<<<<<< HEAD
 import { generateAuthCB, googleRoutes, getEvents, setReminder, getAvail } from './google';
-=======
-// import { generateAuthCB, googleRoutes, getEvents } from './google';
->>>>>>> 475fb158
 import { getUserEmailByID } from './routes';
 import axios from 'axios';
 const app = express();
-// app.use('/', googleRoutes);
+app.use('/', googleRoutes);
 import apiai from 'apiai';
 
 var test = apiai(process.env.APIAI_CLIENT_TOKEN);
@@ -56,10 +52,6 @@
 
 rtm.on('message', async (event) => {
   // For structure of `event`, see https://api.slack.com/events/reaction_added
-<<<<<<< HEAD
-=======
-  // console.log('event: ', event);
->>>>>>> 475fb158
   let { message } = event;
   if(!message){ message = event; }
   if(message !== event) /*console.log('message: ', message);*/
@@ -68,105 +60,65 @@
     return;
   }
 
-<<<<<<< HEAD
   try {
     const user_email = await getUserEmailByID(event.user);
-=======
-  // console.log('not returning');
-  // if(event.user == 'U9X9V0894') return;
-  try {
-    const user_email = await getUserEmailByID(event.user);
-    // console.log(user_email);
->>>>>>> 475fb158
     if(typeof user_email !== "string") {
       throw `invalid email: type is ${typeof user_email}`;
     }
     let user = await User.findOrCreate(event.user, user_email);
-<<<<<<< HEAD
-    const response = Object.assign({}, defaultResponse, {channel: event.channel});
-    if(!user.googleCalAuth)
-    {
-      response.text = `I need your permission to access google calendar: ${generateAuthCB(event.user)}`;
-      let res = rtm.addOutgoingEvent(false, 'message', response);
-      // let res = await web.chat.postMessage({ channel: event.channel, text: response.text, subtype: 'bot_message' })
-      // console.log('auth request sent in ', res.ts);
-    } else {
-      // response.text = 'hi hello';
-      getEvents(event.user);
-      // setReminder(event.user, 'testing reminders', new Date().toString());
-      // getAvail(event.user, null, null);
-      // let success = await rtm.addOutgoingEvent(true, 'message', response)
-      // let success = await web.chat.postMessage({ channel: event.channel, text: response.text, subtype: 'bot_message' })
-      // console.log('Message sent: ', success.ts);
-    }
-=======
-    // console.log('user inside rtm.on(message): ', user);
     const botResponse = Object.assign({}, defaultResponse, {channel: event.channel});
-
     const request = test.textRequest(event.text, {
       sessionId: event.user
     });
+    console.log('found user');
+    request.on('response', function(response) {
+        console.log('response.result: ', response.result);
+        if(response.result.action === 'meeting.add' || response.result.action === 'reminder.add'){
+          if(!user.googleCalAuth)
+          {
+            botResponse.text = `I need your permission to access google calendar: ${generateAuthCB(event.user)}`;
+            let res = rtm.addOutgoingEvent(false, 'message', botResponse);
+            return;
+            // let res = await web.chat.postMessage({ channel: event.channel, text: response.text, subtype: 'bot_message' })
+            // console.log('auth request sent in ', res.ts);
+          }
 
-    request.on('response', function (response) {
+          console.log('what to send back: ', response.result.fulfillment.speech);
+          console.log('currently recorded params: ', response.result.parameters);
+          console.log('this conversation is not yet complete: ', response.result.actionIncomplete);
 
-      // console.log(response);
-      console.log('what to send back: ', response.result.fulfillment.speech);
-      console.log('currently recorded params: ', response.result.parameters);
-      console.log('this conversation is not yet complete: ', response.result.actionIncomplete);
+          //TO-DO: Google calendar handling once all parameters are filled out
+          if(!response.result.actionIncomplete) {
+            //Add a google calendar event with [invitees, day, time] as params
+            //& [subject, location] as optional params
+            if(response.result.action === 'meeting.add') {
+            }
 
-      //TO-DO: Google calendar handling once all parameters are filled out
-      if(!response.result.actionIncomplete) {
-        //Add a google calendar event with [invitees, day, time] as params 
-        //& [subject, location] as optional params
-        if(response.result.metadata.intentName === 'meeting.add') {
+            //Add a google calendar event with [date, subject] -> as params
+            if (response.result.action === 'reminder.add') {
+              setReminder(event.user, response.result.parameters.subject, response.result.parameters.date);
+              // console.log('did it work? ', )
+            }
+          }
         }
+        // console.log(response);
+        botResponse.text = response.result.fulfillment.speech;
+        // botResponse.thread_ts = event.ts;
+        // console.log('time checkin: ', event);
+        console.log("buddy's response: ", botResponse);
+        rtm.addOutgoingEvent(response.result.actionIncomplete, 'message', botResponse);
         
-        //Add a google calendar event with [date, subject] -> as params
-        if (response.result.metadata.intentName === 'reminder.add') {
-          console.log('hewehwoehorafhjkdsalfhsfjhdfklsjhfdkfljasd')
-          
-        }
-      }
+      })
 
-      console.log(response);
-      botResponse.text = response.result.fulfillment.speech;
-      // botResponse.thread_ts = event.ts;
-      // console.log('time checkin: ', event);
-      console.log("buddy's response: ", botResponse);
-      rtm.addOutgoingEvent(true, 'message', botResponse);
-      // web.chat.postMessage(botResponse);
-    });
 
-    request.on('error', function (error) {
-      console.log(error);
-    });
+      request.on('error', function (error) {
+        console.log(error);
+      });
 
-    request.end();
-    // if(! user.googleCalAuth)
-    // {
-    //   response.text = `I need your permission to access google calendar: ${generateAuthCB(event.user)}`;
-    //   let res = rtm.addOutgoingEvent(false, 'message', response);
-    //   // let res = await web.chat.postMessage({ channel: event.channel, text: response.text, subtype: 'bot_message' })
-    //   // console.log('auth request sent in ', res.ts);
-    // } else {
-    //   // console.log(event.text);
-    //   console.log(event);
-    //   response.text = 'hi hello';
-    //   getEvents(event.user);
-
-    //   // let success = await rtm.addOutgoingEvent(true, 'message', response)
-    //   // let success = await web.chat.postMessage({ channel: event.channel, text: response.text, subtype: 'bot_message' })
-    //   // console.log('Message sent: ', success.ts);
-    // }
->>>>>>> 475fb158
+      request.end();
   } catch (err) {
     console.error(err);
   }
-  // console.log(event.user);
-  // TODO send @param user_msg to dialogflow to get intent/query/whatever
-  // const user_msg = event.text;
-  // TODO query calendar API to see if we have access to modify calendar
-  // using email
 });
 
 
