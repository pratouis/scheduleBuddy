/*
* This file is for interacting with google calendar
*/

'use strict';
import { google } from 'googleapis';
const OAuth2Client = google.auth.OAuth2;
<<<<<<< HEAD
const keys = require('./client_secret.json').web;
=======
// const keys = require('./client_secret.json').installed;
>>>>>>> 475fb158
const express = require('express');
const router = new express.Router();
import crypto from 'crypto';

import { User } from './models/models';

const CLIENT_ID = keys.client_id;
const CLIENT_SECRET = keys.client_secret;
const REDIRECT_URL = "/oauthcb";

const oauth2Client = new OAuth2Client(CLIENT_ID,
  CLIENT_SECRET, keys.redirect_uris[0]);

/*
* documentation: https://www.npmjs.com/package/googleapis#generating-an-authentication-url
*/
const generateAuthCB = (slackID) => {
  return oauth2Client.generateAuthUrl({
    access_type: 'offline', // will return a refresh token
    scope: 'https://www.googleapis.com/auth/calendar', // can be a space-delimited string or an array of scopes
    redirect_uri: `${keys.redirect_uris[0]}`,
    state: slackID, // state is a query param passed to redirect_uri,
  })
}

/*
*
*/
const hashCal = (gCalAUTH) => {
  const hash = crypto.createHash('md5');
  hash.update(gCalAUTH);
  return hash.digest('hex');
}

/* buffer must be 16 for hex, and key must fit */
const buffers = {
    iv: Buffer.from(process.env.ENCRYPTION_IV, "hex"),
    key: new Buffer(process.env.ENCRYPTION_KEY),
}

const encryptGoogleCalAuth = (tokens) => {
  console.log(tokens)
  const { access_token, refresh_token, expiry_date } = tokens;
  console.log(access_token, refresh_token, expiry_date)
  let text = ""
  try {
    text = JSON.stringify(tokens);
    let cipher = crypto.createCipheriv("aes128", buffers.key, buffers.iv);
    let result = cipher.update(text, "utf8", "hex");
    result += cipher.final("hex");
    return result;
  }catch (err) {
    console.error(err)
    return text;
  }

}

const decryptGoogleCalAuth = (text) => {
  let decipher = crypto.createDecipheriv("aes128", buffers.key, buffers.iv);
  let result = decipher.update(text, "hex");
  result += decipher.final();
  console.log(result)
  return JSON.parse(result);
}

router.get(REDIRECT_URL, (req, res) => {
  console.log('inside router')
  console.log(req.query);
  oauth2Client.getToken(req.query.code, (err, token) => {
    if(err) {
      console.error('error in retrieving token: ',err)
      res.status(500).json(err);
    }
    console.log(token)
    // const encryptTokens = token;
    const encryptTokens = encryptGoogleCalAuth(token);
    User.findOneAndUpdate(
      { slackID: req.query.state },
      { $set: { "googleCalAuth": encryptTokens } },
      { new: true }
    ).then((user) => {
      console.log('updated user? ',user);
      res.status(200).json(token);
    }).catch((err) => {
      console.error('error in updating user: ',err);
      res.status(500).send(err);
    })
  });
  // if (err) return callback(err);
  //     oAuth2Client.setCredentials(token);)
  // .then((tokens) => console.log('tokens from getToken: ',tokens))
  // .catch(err => console.log('error in getToken: ',err))
  // TODO import express BODY PARSER

      // let slackID = req.query.state;
      // console.log('query: ', req.query);
      // oauth2Client.getToken(req.query.code, (err, token) => {
      //   if(err){
      //     console.error('error in retrieving token: ', err);
      //     res.status(500).send(err);
      //     return;
      //   }
      //   console.log(token);
      //   const encryptTokens = encryptGoogleCalAuth(res);
      //   console.log(assert.equal(tokens,decryptGoogleCalAuth(encryptTokens)));
      //   User.findOneAndUpdate(
      //     { slackID: req.query.state },
      //     { $set: { "googleCalAuth": encryptTokens } },
      //     { new: true }
      //   ).then((user) => {
      //     console.log('updated user? ',user);
      //     res.status(200).json(token);
      //   }).catch((err) => {
      //     console.error('error in updating user: ',err);
      //     res.status(500).send(err);
      //   })
      // });
      // console.log(res.data);
      // const encryptTokens = encryptGoogleCalAuth(res);
      // console.log(assert.equal(tokens,decryptGoogleCalAuth(encryptTokens)));
      // let user = await User.findOneAndUpdate(
      //   { slackID: req.query.state },
      //   { $set: { "googleCalAuth": encryptTokens } },
      //   { new: true }
      // );
      // console.log(user);
      // res.status(200).json(res);
      // res.status(200).send('Thanks for connecting your calendar!  You can go back to Slack and talk to @buddy');
    // } catch (err) {
    //   console.log('error in updating user: ', err);
    //   res.status(500).send(err);
    // }
});

// const testEncryption

/*
 TEMPLATE FOR HOW TO GET EVENTS
*/
const getEvents = async (slackID) => {
    let user = await User.findOne({ slackID: slackID }).exec();
    let tokens = decryptGoogleCalAuth(user.googleCalAuth);
    console.log(tokens);
    oauth2Client.setCredentials(tokens);
    const calendar = google.calendar({version: 'v3', auth: oauth2Client})
    console.log(calendar);
    calendar.events.list({
      calendarId: 'primary',
      timeMin: (new Date()).toISOString(),
      maxResults: 10,
      singleEvents: true,
      orderBy: 'startTime',
    }, (err, data) => {
      if (err) return console.log('The API returned an error: ' + err);
      const events = data.data.items;
      if (events.length) {
        console.log('Upcoming 10 events:');
        console.log(events[1]);
        const temp = events.map((event, i) => {
        const start = event.start.dateTime || event.start.date;
          console.log(`${start} - ${event.summary}`);
          return `${start} - ${event.summary}`;
        });
        // return temp;
      } else {
        console.log('No upcoming events found.');
        // return 'No upcoming events found.';
      }
    })
}


const setReminder = async (slackID, subject, date) => {
  let user = await User.findOne({ slackID }).exec();
  const tokens = decryptGoogleCalAuth(user.googleCalAuth);
  oauth2Client.setCredentials(tokens);
  const calendar = google.calendar({ version: 'v3', auth: oauth2Client });
  const event = {
    'summary': subject,
    'start': {
      'date': new Date(date).toLocaleDateString(),
      'timeZone': 'America/Los_Angeles'
    },
    'end': {
      'date': new Date(date).toLocaleDateString(),
      'timeZone': 'America/Los_Angeles'
    }
  }
  calendar.events.insert({
    calendarId: 'primary',
    resource: event,
  }, (err, event) => {
    if(err) {
      console.error('error in inserting reminder: ', err);
      return;
    }else{
      console.log(event.data)
      console.log('Event created: %s', event.data.htmlLink);
    }
  });
}
//
// const getAvail = async (slackID, start, end) => {
//   try {
//     let user = await User.findOne({ slackID }).exec();
//     const tokens = decryptGoogleCalAuth(user.googleCalAuth);
//     oauth2Client.setCredentials(tokens);
//     const calendar = google.calendar({ version: 'v3', auth: oauth2Client });
//     calendar.freebusy.query({
//       resource: {   //needed to include resource instead of sending the params directly.
//                   timeMin: "2018-03-28T22:00:00.000Z",
//                   timeMax: "2018-03-28T23:00:00.000Z",
//                   'timeZone': 'America/Los_Angeles'
//                 }
//     }, (err, res) => {
//       if(err){
//         console.log('There was an error! ', err);
//         return;
//       }else{
//         console.log(res);
//       }
//     })
//   } catch(err) {
//     console.error('error ', err);
//   }
// }
// const setClient = (slackID) => {
//   let user = await User.findOne({ slackID }).exec();
//   const tokens = decryptGoogleCalAuth(user.googleCalAuth);
//   oauth2Client.setCredentials(tokens);
// }

module.exports = {
  googleRoutes: router,
  generateAuthCB: generateAuthCB,
  getEvents: getEvents,
  setReminder: setReminder,
  // getAvail: getAvail
};<|MERGE_RESOLUTION|>--- conflicted
+++ resolved
@@ -5,11 +5,7 @@
 'use strict';
 import { google } from 'googleapis';
 const OAuth2Client = google.auth.OAuth2;
-<<<<<<< HEAD
 const keys = require('./client_secret.json').web;
-=======
-// const keys = require('./client_secret.json').installed;
->>>>>>> 475fb158
 const express = require('express');
 const router = new express.Router();
 import crypto from 'crypto';
@@ -199,18 +195,23 @@
       'timeZone': 'America/Los_Angeles'
     }
   }
-  calendar.events.insert({
-    calendarId: 'primary',
-    resource: event,
-  }, (err, event) => {
-    if(err) {
-      console.error('error in inserting reminder: ', err);
-      return;
-    }else{
-      console.log(event.data)
-      console.log('Event created: %s', event.data.htmlLink);
-    }
-  });
+  // return new Promise((resolve, reject) => {
+    calendar.events.insert({
+      calendarId: 'primary',
+      resource: event,
+    }, (err, event) => {
+      // err ? reject(err) : resolve(event.data.status)
+      if(!!!err){
+          console.log('Event created: %s', event.data.htmlLink);
+
+      }
+
+      return !!err || event.data.status;
+      // }else{
+      //   console.log(event.data)
+      // }
+    });
+  // })
 }
 //
 // const getAvail = async (slackID, start, end) => {
