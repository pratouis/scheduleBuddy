--- conflicted
+++ resolved
@@ -14,14 +14,7 @@
 
 import { User, Reminder, Meeting, Invite } from './models/models';
 
-<<<<<<< HEAD
 const calendar = google.calendar({ version: 'v3'});
-=======
-// const CLIENT_ID = keys.client_id;
-// const CLIENT_SECRET = keys.client_secret;
-// const REDIRECT_URL = keys.redirect_uris[0];
-
->>>>>>> 205cdcec
 const CLIENT_ID = keys.client_id;
 const CLIENT_SECRET = keys.client_secret;
 const REDIRECT_URL = "/oauthcb";
@@ -148,19 +141,20 @@
 //   })
 // }
 
-const getAvail = async (startDate, endDate, email) => {
+const getAvail = async (user, startDate, endDate) => {
   return new Promise( (resolve, reject) => {
+      oauth2Client.setCredentials(decryptGoogleCalAuth(user.googleCalAuth));
       // const calendar = google.calendar({ version: 'v3', auth: oauth2Client });
       calendar.freebusy.query({
         auth: oauth2Client,
         resource: {
-          items: [{'id': email}],
+          items: [{'id': user.email}],
           timeMin: startDate,
           timeMax: endDate,
          'timeZone': 'America/Los_Angeles',
         }
       }, (err, res) => {
-        (err) ? reject(err) : resolve(!!!res.data.calendars[email].busy.length);
+        (err) ? reject(err) : resolve(!!!res.data.calendars[user.email].busy.length);
       })
   });
 }
@@ -188,8 +182,7 @@
             resource: event,
           }, (err, gEvent) => {
             if(err) {
-              console.error(err);
-              throw err;
+              reject(err);
             } else {
               const newReminder = new Reminder({
                 eventID: gEvent.data.id,
@@ -225,7 +218,6 @@
 
 
 const createMeeting = async (user, params) => {
-<<<<<<< HEAD
   // return new Promise((resolve, reject) => {
     try {
       let { invitees, day, time, subject, location } = params;
@@ -237,7 +229,11 @@
       let endDate = new Date(new Date(date).setHours(date.getHours()+1));
       oauth2Client.setCredentials(decryptGoogleCalAuth(user.googleCalAuth));
       let availability = await getAvail(date.toLocaleString(), endDate.toLocaleString(), user.email);
-
+      if(!availability) {
+        return new Promise((resolve, request) => {
+          reject({availability: availability});
+        })
+      }
       invitees = invitees.map((invitee) =>
       invitee.split('@').map(user => {
         if(user.length > 8){
@@ -246,24 +242,6 @@
       }).filter((thing) => !!thing)
     ).reduce((acc, x) => acc.concat(x), []);
     // console.log('invitees: ', invitees);
-=======
-  try {
-    const { invitees, day, time, subject, location } = params;
-    let date = new Date(day.replace(/-/g, '/'));
-    console.log(date.toLocaleDateString());
-    let times = time.split(':');
-    date.setHours(times[0]);
-    date.setMinutes(times[1]);
-    date.setSeconds(times[2]);
-    let endDate = new Date(date);
-    endDate.setHours(date.getHours() + 1);
-    // console.log('inside createMeeting, user: ', user);
-    // console.log('email ? ',user.email);
-    // console.log(`date: ${date.toISOString()}, endDate: ${endDate.toISOString()}`)
-    oauth2Client.setCredentials(decryptGoogleCalAuth(user.googleCalAuth));
-    let availability = await getAvail(date.toLocaleString(), endDate.toLocaleString(), user.email);
-    console.log('availability : ', availability);
->>>>>>> 205cdcec
     let title = "meeting with ";
     // let user = null;
     let userIDs = [];
@@ -295,45 +273,46 @@
       },
       'attendees': emails
     };
-
-    calendar.events.insert({
-      auth: oauth2Client,
-      calendarId: 'primary',
-      resource: event
-    }, (err, gEvent) => {
-        if(err){
-          console.error(err);
-          return { error: err };
-        }else{
-          console.log('Event created: %s', gEvent.data.htmlLink);
-          const newMeeting = new Meeting({
-            eventID: gEvent.data.id,
-            day,
-            subject,
-            time: {
-              start: date,
-              end: endDate,
-            },
-            status: 'confirmed',
-            userID: user._id,
-            invitees: userIDs
-          });
-          newMeeting.save().then((meeting) => {
-            return { invitees: userIDs,
+    const newMeeting = new Meeting({
+      eventID: gEvent.data.id,
+      day,
+      subject,
+      time: {
+        start: date,
+        end: endDate,
+      },
+      status: 'confirmed',
+      userID: user._id,
+      invitees: userIDs
+    });
+
+    return new Promise((resolve, reject) => {
+      calendar.events.insert({
+        auth: oauth2Client,
+        calendarId: 'primary',
+        resource: event
+      }, (err, gEvent) => {
+        if(err) {
+          reject(err);
+        } else {
+          newMeeting.save()
+          .then((meeting) => {
+            resolve({ invitees: userIDs,
               hostID: user._id,
               eventID: gEvent.data.id,
               meetingID: meeting._id,
               eventLink: gEvent.data.htmlLink,
-            };
-
-          });
+            });
+          })
+          .catch(err => reject(err));
         }
       })
+
+    })
     } catch(err) {
       console.error(err);
       return { error: err };
     }
-  // })
 }
 
 
